import React, { useState } from "react";
import {
  usePassage,
  PassageSuccessData,
  PassageErrorData,
  PassagePrompt,
  PassagePromptResponse,
} from "@getpassage/react-js";
import LogDisplay from "./LogDisplay";

const BasicExample: React.FC = () => {
  const passage = usePassage();
  const [publishableKey, setPublishableKey] = useState(
    "pk-live-0d017c4c-307e-441c-8b72-cb60f64f77f8"
  );
  const [integrationId, setIntegrationId] = useState("doordash");
  const [selectedIntegration, setSelectedIntegration] =
    useState<string>("doordash");
  const [presentationStyle, setPresentationStyle] = useState<"modal" | "embed">(
    "modal"
  );
  const [isInitialized, setIsInitialized] = useState(false);
  const [logs, setLogs] = useState<
    Array<{
      timestamp: string;
      message: string;
      type: "info" | "success" | "error";
    }>
  >([]);
  const [loading, setLoading] = useState(false);

  const defaultSchema = {
    type: "object",
    additionalProperties: false,
    required: ["data"],
    properties: {
      data: {
        type: "array",
        items: {
          type: "object",
          required: ["title", "author", "roast"],
          properties: {
            title: { type: "string" },
            author: { type: "string" },
            roast: { type: "string" },
          },
        },
      },
    },
  };

  const [prompt, setPrompt] = useState<PassagePrompt>({
    name: "",
    value: "",
    outputType: "text",
    outputFormat: undefined,
  });
  const [promptResults, setPromptResults] = useState<PassagePromptResponse[]>(
    []
  );

  const integrationOptions = [
    { value: "kindle", label: "Kindle" },
    { value: "audible", label: "Audible" },
    { value: "youtube", label: "YouTube" },
    { value: "netflix", label: "Netflix" },
<<<<<<< HEAD
    { value: "ubereats", label: "UberEats" },
=======
    { value: "doordash", label: "Doordash" },
>>>>>>> 89f25f25
  ];

  const addLog = (
    message: string,
    type: "info" | "success" | "error" = "info"
  ) => {
    setLogs((prev) => [
      ...prev,
      {
        timestamp: new Date().toLocaleTimeString(),
        message,
        type,
      },
    ]);
  };

  const updatePrompt = (field: keyof PassagePrompt, value: string) => {
    setPrompt((prev) => ({ ...prev, [field]: value }));
  };

  const handleInitialize = async () => {
    setLoading(true);
    setPromptResults([]);
    addLog("Initializing Passage...");

    // Validate integrationId is selected
    if (!integrationId) {
      addLog("❌ Please select an integration type first", "error");
      setLoading(false);
      return;
    }

    const promptsToSend: PassagePrompt[] = [];
    if (prompt.name && prompt.value) {
      promptsToSend.push(prompt);
    }

    try {
      await passage.initialize({
        publishableKey,
        integrationId: integrationId || undefined,
        prompts: promptsToSend.length > 0 ? promptsToSend : undefined,
        onConnectionComplete: (data: PassageSuccessData) => {
          addLog(
            `✅ Connection complete! Connection ID: ${data.connectionId}`,
            "success"
          );
          addLog(
            `Data received: ${JSON.stringify(data.data, null, 2)}`,
            "success"
          );
        },
        onError: (error: PassageErrorData) => {
          addLog(`❌ Error: ${error.error} (Code: ${error.code})`, "error");
        },
        onDataComplete: (data) => {
          addLog(
            `📊 Data processing complete: ${JSON.stringify(data, null, 2)}`,
            "success"
          );
        },
        onPromptComplete: (promptResponse: PassagePromptResponse) => {
          addLog(
            `🎯 Prompt completed: ${promptResponse.name} = ${promptResponse.content}`,
            "success"
          );
          setPromptResults((prev) => [...prev, promptResponse]);
        },
        onExit: (reason) => {
          addLog(`👋 User exited: ${reason || "unknown reason"}`);
        },
      });

      setIsInitialized(true);
      addLog("✅ Passage initialized successfully!", "success");
    } catch (error) {
      addLog(`❌ Initialization failed: ${error}`, "error");
    } finally {
      setLoading(false);
    }
  };

  const handleOpen = async () => {
    addLog(`Opening Passage ${presentationStyle}...`);

    try {
      // Disconnect any existing WebSocket connection before opening
      addLog("🔌 Disconnecting existing WebSocket connection...");
      await passage.disconnect();

      const openOptions: any = {
        presentationStyle,
        onConnectionComplete: (data: PassageSuccessData) => {
          addLog(
            `✅ ${presentationStyle}: Connection complete! Status: ${data.status}`,
            "success"
          );
        },
        onError: (error: PassageErrorData) => {
          addLog(
            `❌ ${presentationStyle}: Error occurred: ${error.error}`,
            "error"
          );
        },
        onPromptComplete: (promptResponse: PassagePromptResponse) => {
          addLog(
            `🎯 ${presentationStyle} prompt: ${promptResponse.name} = ${promptResponse.content}`,
            "success"
          );
          setPromptResults((prev) => [...prev, promptResponse]);
        },
      };

      // Add container for embed mode
      if (presentationStyle === "embed") {
        const embedContainer = document.querySelector("#embed-container");
        console.log("[BasicExample] Embed container found:", embedContainer);
        openOptions.container = embedContainer || "#embed-container";
      }

      await passage.open(openOptions);

      addLog(`🚀 Passage ${presentationStyle} opened successfully!`);
    } catch (error) {
      addLog(`❌ Failed to open ${presentationStyle}: ${error}`, "error");
    }
  };

  const handleInitializeAndOpen = async () => {
    setLoading(true);
    setPromptResults([]);
    addLog("🚀 Initialize and Open in one step...");

    // Validate integrationId is selected
    if (!integrationId) {
      addLog("❌ Please select an integration type first", "error");
      setLoading(false);
      return;
    }

    const promptsToSend: PassagePrompt[] = [];
    if (prompt.name && prompt.value) {
      promptsToSend.push(prompt);
    }

    try {
      // Step 1: Initialize
      addLog("1️⃣ Initializing Passage...");
      await passage.initialize({
        publishableKey,
        integrationId: integrationId || undefined,
        prompts: promptsToSend.length > 0 ? promptsToSend : undefined,
        onConnectionComplete: (data: PassageSuccessData) => {
          addLog(
            `✅ Connection complete! Connection ID: ${data.connectionId}`,
            "success"
          );
          addLog(
            `Data received: ${JSON.stringify(data.data, null, 2)}`,
            "success"
          );
        },
        onError: (error: PassageErrorData) => {
          addLog(`❌ Error: ${error.error} (Code: ${error.code})`, "error");
        },
        onDataComplete: (data) => {
          addLog(
            `📊 Data processing complete: ${JSON.stringify(data, null, 2)}`,
            "success"
          );
        },
        onPromptComplete: (promptResponse: PassagePromptResponse) => {
          addLog(
            `🎯 Prompt completed: ${promptResponse.name} = ${promptResponse.content}`,
            "success"
          );
          setPromptResults((prev) => [...prev, promptResponse]);
        },
        onExit: (reason) => {
          addLog(`👋 User exited: ${reason || "unknown reason"}`);
        },
      });

      setIsInitialized(true);
      addLog("✅ Initialization complete!", "success");

      // Step 2: Open modal (add small delay to ensure state is updated)
      addLog(`2️⃣ Opening Passage ${presentationStyle}...`);
      await new Promise((resolve) => setTimeout(resolve, 100)); // Allow state to update

      const openOptions: any = {
        presentationStyle,
        onConnectionComplete: (data: PassageSuccessData) => {
          addLog(
            `✅ ${presentationStyle}: Connection complete! Status: ${data.status}`,
            "success"
          );
        },
        onError: (error: PassageErrorData) => {
          addLog(
            `❌ ${presentationStyle}: Error occurred: ${error.error}`,
            "error"
          );
        },
        onPromptComplete: (promptResponse: PassagePromptResponse) => {
          addLog(
            `🎯 ${presentationStyle} prompt: ${promptResponse.name} = ${promptResponse.content}`,
            "success"
          );
          setPromptResults((prev) => [...prev, promptResponse]);
        },
      };

      // Add container for embed mode
      if (presentationStyle === "embed") {
        const embedContainer = document.querySelector("#embed-container");
        console.log(
          "[BasicExample] Initialize&Open - Embed container found:",
          embedContainer
        );
        openOptions.container = embedContainer || "#embed-container";
      }

      await passage.open(openOptions);

      addLog("🎉 Initialize and Open completed successfully!", "success");
    } catch (error) {
      addLog(`❌ Initialize and Open failed: ${error}`, "error");
    } finally {
      setLoading(false);
    }
  };

  const handleReset = () => {
    addLog("🔄 Reloading page...");
    window.location.reload();
  };

  const handleGetData = async () => {
    addLog("Retrieving session data...");
    const data = await passage.getData();
    addLog(`📊 Session data: ${JSON.stringify(data, null, 2)}`, "success");
    if (data.length > 0) {
      const lastResult = data[0];
      setPromptResults(lastResult.prompts || []);
    }
  };

  const clearLogs = () => {
    setLogs([]);
    setPromptResults([]);
  };

  return (
    <>
      <div className="example-card">
        <h3>🚀 Basic Usage with Prompts</h3>
        <p>
          Initialize with your publishable key and optionally configure a prompt
          for data collection. Choose between modal or embedded presentation.
        </p>
        <div className="input-group">
          <label htmlFor="basic-publishable-key">Publishable Key:</label>
          <input
            id="basic-publishable-key"
            type="text"
            value={publishableKey}
            onChange={(e) => setPublishableKey(e.target.value)}
            placeholder="Enter your publishable key"
            disabled={isInitialized}
          />
        </div>

        <div className="input-group">
          <label htmlFor="integration-select">Integration ID Type:</label>
          <select
            id="integration-select"
            value={selectedIntegration}
            onChange={(e) => {
              setSelectedIntegration(e.target.value);
              setIntegrationId(e.target.value);
            }}
            disabled={isInitialized}
            style={{
              padding: "0.5rem",
              border: "1px solid #e2e8f0",
              borderRadius: "4px",
              background: "white",
              width: "100%",
            }}
          >
            <option value="">Select an integrationid type</option>
            {integrationOptions.map((option) => (
              <option key={option.value} value={option.value}>
                {option.label}
              </option>
            ))}
          </select>
        </div>

        <div className="input-group">
          <label htmlFor="presentation-select">Presentation Mode:</label>
          <select
            id="presentation-select"
            value={presentationStyle}
            onChange={(e) =>
              setPresentationStyle(e.target.value as "modal" | "embed")
            }
            style={{
              padding: "0.5rem",
              border: "1px solid #e2e8f0",
              borderRadius: "4px",
              background: "white",
              width: "100%",
            }}
          >
            <option value="modal">Modal</option>
            <option value="embed">Embed</option>
          </select>
        </div>

        <div style={{ marginBottom: "1rem" }}>
          <label
            style={{
              fontWeight: 600,
              marginBottom: "0.5rem",
              display: "block",
            }}
          >
            Optional Prompt Configuration:
          </label>

          <div
            style={{
              border: "1px solid #e2e8f0",
              borderRadius: "8px",
              padding: "1rem",
              background: "#f9fafb",
            }}
          >
            <div
              style={{
                display: "grid",
                gridTemplateColumns: "1fr 1fr",
                gap: "0.5rem",
                marginBottom: "0.5rem",
              }}
            >
              <input
                type="text"
                placeholder="Prompt name (e.g., book_list)"
                value={prompt.name}
                onChange={(e) => updatePrompt("name", e.target.value)}
                disabled={isInitialized}
                style={{
                  padding: "0.5rem",
                  border: "1px solid #e2e8f0",
                  borderRadius: "4px",
                }}
              />
              <input
                type="text"
                placeholder="Prompt value (e.g., return a list of my books with with a description of each)"
                value={prompt.value}
                onChange={(e) => updatePrompt("value", e.target.value)}
                disabled={isInitialized}
                style={{
                  padding: "0.5rem",
                  border: "1px solid #e2e8f0",
                  borderRadius: "4px",
                }}
              />
            </div>

            <div
              style={{
                display: "grid",
                gridTemplateColumns: "1fr 1fr",
                gap: "0.5rem",
                marginBottom: "0.5rem",
              }}
            >
              <select
                value={prompt.outputType}
                onChange={(e) => {
                  updatePrompt("outputType", e.target.value);
                  updatePrompt(
                    "outputFormat",
                    JSON.stringify(defaultSchema, null, 2)
                  );
                }}
                disabled={isInitialized}
                style={{
                  padding: "0.5rem",
                  border: "1px solid #e2e8f0",
                  borderRadius: "4px",
                  background: "white",
                }}
              >
                <option value="text">Text</option>
                <option value="json">JSON</option>
              </select>

              {prompt.outputType === "json" && (
                <textarea
                  placeholder="JSON output format (e.g., { 'name': 'string', 'age': 'number' })"
                  value={prompt.outputFormat}
                  onChange={(e) => updatePrompt("outputFormat", e.target.value)}
                  disabled={isInitialized}
                  autoComplete="off"
                  style={{
                    padding: "0.5rem",
                    border: "1px solid #e2e8f0",
                    borderRadius: "4px",
                    resize: "vertical",
                    minHeight: "60px",
                  }}
                />
              )}
            </div>
          </div>
        </div>

        <div style={{ marginBottom: "1rem" }}>
          <button
            className="button"
            onClick={handleInitialize}
            disabled={loading || isInitialized}
          >
            {loading
              ? "Initializing..."
              : isInitialized
                ? "✅ Initialized"
                : "1. Initialize"}
          </button>

          <button
            className="button"
            onClick={handleOpen}
            disabled={!isInitialized}
          >
            2. Open {presentationStyle === "modal" ? "Modal" : "Embed"}
          </button>

          <button
            className="button"
            onClick={handleInitializeAndOpen}
            disabled={loading}
            style={{
              background: "linear-gradient(135deg, #667eea 0%, #764ba2 100%)",
              border: "none",
              color: "white",
              fontWeight: "600",
            }}
          >
            {loading
              ? "🚀 Processing..."
              : `🚀 Initialize & Open ${presentationStyle === "modal" ? "Modal" : "Embed"}`}
          </button>

          <button className="button secondary" onClick={handleGetData}>
            Get Data
          </button>

          <button
            className="button secondary"
            onClick={handleReset}
            style={{ marginLeft: "auto" }}
          >
            🔄 Reset
          </button>
        </div>

        {promptResults.length > 0 && (
          <div
            className="status-display success"
            style={{ marginBottom: "1rem" }}
          >
            <h4 style={{ marginBottom: "0.5rem" }}>
              📊 Collected Prompt Results:
            </h4>
            {promptResults.map((result, index) => (
              <div
                key={index}
                style={{
                  background: "rgba(255,255,255,0.5)",
                  padding: "0.5rem",
                  borderRadius: "4px",
                  marginBottom: "0.25rem",
                }}
              >
                <strong>{result.name}:</strong> {result.content}
              </div>
            ))}
          </div>
        )}

        <div
          style={{
            display: "flex",
            justifyContent: "space-between",
            alignItems: "center",
            marginBottom: "1rem",
          }}
        >
          <span style={{ fontWeight: 600 }}>Activity Log:</span>
          <button
            className="button secondary"
            onClick={clearLogs}
            style={{ padding: "0.5rem 1rem", fontSize: "0.875rem" }}
          >
            Clear
          </button>
        </div>

        <LogDisplay logs={logs} />
      </div>

      {/* Embed Container as separate example card */}
      {presentationStyle === "embed" && (
        <div className="example-card">
          <h3>📱 Embed Container</h3>
          <p>
            The Passage flow will be embedded in this container when you open
            it.
          </p>
          <div
            style={{
              display: "flex",
              justifyContent: "center",
              alignItems: "center",
              marginTop: "1rem",
            }}
          >
            <div>
              <div style={{ marginBottom: "0.5rem", textAlign: "center" }}>
                <label style={{ fontWeight: 600, color: "#2d3748" }}></label>
              </div>
              <div id="embed-container" className="embed-container"></div>
            </div>
          </div>
        </div>
      )}
    </>
  );
};

export default BasicExample;<|MERGE_RESOLUTION|>--- conflicted
+++ resolved
@@ -64,11 +64,8 @@
     { value: "audible", label: "Audible" },
     { value: "youtube", label: "YouTube" },
     { value: "netflix", label: "Netflix" },
-<<<<<<< HEAD
+    { value: "doordash", label: "Doordash" },
     { value: "ubereats", label: "UberEats" },
-=======
-    { value: "doordash", label: "Doordash" },
->>>>>>> 89f25f25
   ];
 
   const addLog = (

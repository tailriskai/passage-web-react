import React, { useState } from "react";
import {
  usePassage,
  PassageSuccessData,
  PassageErrorData,
  PassagePrompt,
  PassagePromptResponse,
} from "@getpassage/react-js";
import LogDisplay from "./LogDisplay";

const BasicExample: React.FC = () => {
  const passage = usePassage();
  const [publishableKey, setPublishableKey] = useState(
    "pk-live-0d017c4c-307e-441c-8b72-cb60f64f77f8"
  );
  const [integrationId, setIntegrationId] = useState("audible");
  const [selectedIntegration, setSelectedIntegration] =
    useState<string>("audible");
  const [presentationStyle, setPresentationStyle] = useState<"modal" | "embed">(
    "modal"
  );
  const [isInitialized, setIsInitialized] = useState(false);
  const [logs, setLogs] = useState<
    Array<{
      timestamp: string;
      message: string;
      type: "info" | "success" | "error";
    }>
  >([]);
  const [loading, setLoading] = useState(false);

  const defaultSchema = {
    type: "object",
    additionalProperties: false,
    required: ["data"],
    properties: {
      data: {
        type: "array",
        items: {
          type: "object",
          required: ["title", "author", "roast"],
          properties: {
            title: { type: "string" },
            author: { type: "string" },
            roast: { type: "string" },
          },
        },
      },
    },
  };

  const [prompt, setPrompt] = useState<PassagePrompt>({
    name: "",
    value: "",
    outputType: "text",
    outputFormat: undefined,
  });
  const [promptResults, setPromptResults] = useState<PassagePromptResponse[]>(
    []
  );

  const integrationOptions = [
    { value: "kindle", label: "Kindle" },
    { value: "audible", label: "Audible" },
    { value: "youtube", label: "YouTube" },
    { value: "netflix", label: "Netflix" },
  ];

  const addLog = (
    message: string,
    type: "info" | "success" | "error" = "info"
  ) => {
    setLogs((prev) => [
      ...prev,
      {
        timestamp: new Date().toLocaleTimeString(),
        message,
        type,
      },
    ]);
  };

  const updatePrompt = (field: keyof PassagePrompt, value: string) => {
    setPrompt((prev) => ({ ...prev, [field]: value }));
  };

  const handleInitialize = async () => {
    setLoading(true);
    setPromptResults([]);
    addLog("Initializing Passage...");

    // Validate integrationId is selected
    if (!integrationId) {
      addLog("❌ Please select an integration type first", "error");
      setLoading(false);
      return;
    }

    const promptsToSend: PassagePrompt[] = [];
    if (prompt.name && prompt.value) {
      promptsToSend.push(prompt);
    }

    try {
      await passage.initialize({
        publishableKey,
        integrationId: integrationId || undefined,
        prompts: promptsToSend.length > 0 ? promptsToSend : undefined,
        onConnectionComplete: (data: PassageSuccessData) => {
          addLog(
            `✅ Connection complete! Connection ID: ${data.connectionId}`,
            "success"
          );
          addLog(
            `Data received: ${JSON.stringify(data.data, null, 2)}`,
            "success"
          );
        },
        onError: (error: PassageErrorData) => {
          addLog(`❌ Error: ${error.error} (Code: ${error.code})`, "error");
        },
        onDataComplete: (data) => {
          addLog(
            `📊 Data processing complete: ${JSON.stringify(data, null, 2)}`,
            "success"
          );
        },
        onPromptComplete: (promptResponse: PassagePromptResponse) => {
          addLog(
            `🎯 Prompt completed: ${promptResponse.name} = ${promptResponse.content}`,
            "success"
          );
          setPromptResults((prev) => [...prev, promptResponse]);
        },
        onExit: (reason) => {
          addLog(`👋 User exited: ${reason || "unknown reason"}`);
        },
      });

      setIsInitialized(true);
      addLog("✅ Passage initialized successfully!", "success");
    } catch (error) {
      addLog(`❌ Initialization failed: ${error}`, "error");
    } finally {
      setLoading(false);
    }
  };

  const handleOpen = async () => {
    addLog(`Opening Passage ${presentationStyle}...`);

    try {
      // Disconnect any existing WebSocket connection before opening
      addLog("🔌 Disconnecting existing WebSocket connection...");
      await passage.disconnect();

      const openOptions: any = {
        presentationStyle,
        onConnectionComplete: (data: PassageSuccessData) => {
          addLog(
            `✅ ${presentationStyle}: Connection complete! Status: ${data.status}`,
            "success"
          );
        },
        onError: (error: PassageErrorData) => {
          addLog(
            `❌ ${presentationStyle}: Error occurred: ${error.error}`,
            "error"
          );
        },
        onPromptComplete: (promptResponse: PassagePromptResponse) => {
          addLog(
<<<<<<< HEAD
            `🎯 Modal prompt: ${promptResponse.name} = ${promptResponse.content}`,
=======
            `🎯 ${presentationStyle} prompt: ${promptResponse.name} = ${promptResponse.content}`,
>>>>>>> e471053f
            "success"
          );
          setPromptResults((prev) => [...prev, promptResponse]);
        },
      };

      // Add container for embed mode
      if (presentationStyle === "embed") {
        const embedContainer = document.querySelector("#embed-container");
        console.log("[BasicExample] Embed container found:", embedContainer);
        openOptions.container = embedContainer || "#embed-container";
      }

      await passage.open(openOptions);

      addLog(`🚀 Passage ${presentationStyle} opened successfully!`);
    } catch (error) {
      addLog(`❌ Failed to open ${presentationStyle}: ${error}`, "error");
    }
  };

  const handleInitializeAndOpen = async () => {
    setLoading(true);
    setPromptResults([]);
    addLog("🚀 Initialize and Open in one step...");

    // Validate integrationId is selected
    if (!integrationId) {
      addLog("❌ Please select an integration type first", "error");
      setLoading(false);
      return;
    }

    const promptsToSend: PassagePrompt[] = [];
    if (prompt.name && prompt.value) {
      promptsToSend.push(prompt);
    }

    try {
      // Step 1: Initialize
      addLog("1️⃣ Initializing Passage...");
      await passage.initialize({
        publishableKey,
        integrationId: integrationId || undefined,
        prompts: promptsToSend.length > 0 ? promptsToSend : undefined,
        onConnectionComplete: (data: PassageSuccessData) => {
          addLog(
            `✅ Connection complete! Connection ID: ${data.connectionId}`,
            "success"
          );
          addLog(
            `Data received: ${JSON.stringify(data.data, null, 2)}`,
            "success"
          );
        },
        onError: (error: PassageErrorData) => {
          addLog(`❌ Error: ${error.error} (Code: ${error.code})`, "error");
        },
        onDataComplete: (data) => {
          addLog(
            `📊 Data processing complete: ${JSON.stringify(data, null, 2)}`,
            "success"
          );
        },
        onPromptComplete: (promptResponse: PassagePromptResponse) => {
          addLog(
            `🎯 Prompt completed: ${promptResponse.name} = ${promptResponse.content}`,
            "success"
          );
          setPromptResults((prev) => [...prev, promptResponse]);
        },
        onExit: (reason) => {
          addLog(`👋 User exited: ${reason || "unknown reason"}`);
        },
      });

      setIsInitialized(true);
      addLog("✅ Initialization complete!", "success");

      // Step 2: Open modal (add small delay to ensure state is updated)
      addLog(`2️⃣ Opening Passage ${presentationStyle}...`);
      await new Promise((resolve) => setTimeout(resolve, 100)); // Allow state to update

      const openOptions: any = {
        presentationStyle,
        onConnectionComplete: (data: PassageSuccessData) => {
          addLog(
            `✅ ${presentationStyle}: Connection complete! Status: ${data.status}`,
            "success"
          );
        },
        onError: (error: PassageErrorData) => {
          addLog(
            `❌ ${presentationStyle}: Error occurred: ${error.error}`,
            "error"
          );
        },
        onPromptComplete: (promptResponse: PassagePromptResponse) => {
          addLog(
<<<<<<< HEAD
            `🎯 Modal prompt: ${promptResponse.name} = ${promptResponse.content}`,
=======
            `🎯 ${presentationStyle} prompt: ${promptResponse.name} = ${promptResponse.content}`,
>>>>>>> e471053f
            "success"
          );
          setPromptResults((prev) => [...prev, promptResponse]);
        },
      };

      // Add container for embed mode
      if (presentationStyle === "embed") {
        const embedContainer = document.querySelector("#embed-container");
        console.log(
          "[BasicExample] Initialize&Open - Embed container found:",
          embedContainer
        );
        openOptions.container = embedContainer || "#embed-container";
      }

      await passage.open(openOptions);

      addLog("🎉 Initialize and Open completed successfully!", "success");
    } catch (error) {
      addLog(`❌ Initialize and Open failed: ${error}`, "error");
    } finally {
      setLoading(false);
    }
  };

  const handleReset = () => {
    addLog("🔄 Reloading page...");
    window.location.reload();
  };

  const handleGetData = async () => {
    addLog("Retrieving session data...");
    const data = await passage.getData();
    addLog(`📊 Session data: ${JSON.stringify(data, null, 2)}`, "success");
    if (data.length > 0) {
      const lastResult = data[0];
      setPromptResults(lastResult.prompts || []);
    }
  };

  const clearLogs = () => {
    setLogs([]);
    setPromptResults([]);
  };

  return (
    <>
      <div className="example-card">
        <h3>🚀 Basic Usage with Prompts</h3>
        <p>
          Initialize with your publishable key and optionally configure a prompt
          for data collection. Choose between modal or embedded presentation.
        </p>
        <div className="input-group">
          <label htmlFor="basic-publishable-key">Publishable Key:</label>
          <input
            id="basic-publishable-key"
            type="text"
            value={publishableKey}
            onChange={(e) => setPublishableKey(e.target.value)}
            placeholder="Enter your publishable key"
            disabled={isInitialized}
          />
        </div>

        <div className="input-group">
          <label htmlFor="integration-select">Integration ID Type:</label>
          <select
            id="integration-select"
            value={selectedIntegration}
            onChange={(e) => {
              setSelectedIntegration(e.target.value);
              setIntegrationId(e.target.value);
            }}
            disabled={isInitialized}
            style={{
              padding: "0.5rem",
              border: "1px solid #e2e8f0",
              borderRadius: "4px",
              background: "white",
              width: "100%",
            }}
          >
            <option value="">Select an integrationid type</option>
            {integrationOptions.map((option) => (
              <option key={option.value} value={option.value}>
                {option.label}
              </option>
            ))}
          </select>
        </div>

        <div className="input-group">
          <label htmlFor="presentation-select">Presentation Mode:</label>
          <select
            id="presentation-select"
            value={presentationStyle}
            onChange={(e) =>
              setPresentationStyle(e.target.value as "modal" | "embed")
            }
            style={{
              padding: "0.5rem",
              border: "1px solid #e2e8f0",
              borderRadius: "4px",
              background: "white",
              width: "100%",
            }}
          >
            <option value="modal">Modal</option>
            <option value="embed">Embed</option>
          </select>
        </div>

        <div style={{ marginBottom: "1rem" }}>
          <label
            style={{
              fontWeight: 600,
              marginBottom: "0.5rem",
              display: "block",
            }}
          >
            Optional Prompt Configuration:
          </label>

          <div
            style={{
              border: "1px solid #e2e8f0",
              borderRadius: "8px",
              padding: "1rem",
              background: "#f9fafb",
            }}
          >
            <div
              style={{
                display: "grid",
                gridTemplateColumns: "1fr 1fr",
                gap: "0.5rem",
                marginBottom: "0.5rem",
              }}
            >
              <input
                type="text"
                placeholder="Prompt name (e.g., book_list)"
                value={prompt.name}
                onChange={(e) => updatePrompt("name", e.target.value)}
                disabled={isInitialized}
                style={{
                  padding: "0.5rem",
                  border: "1px solid #e2e8f0",
                  borderRadius: "4px",
                }}
              />
              <input
                type="text"
                placeholder="Prompt value (e.g., return a list of my books with with a description of each)"
                value={prompt.value}
                onChange={(e) => updatePrompt("value", e.target.value)}
                disabled={isInitialized}
                style={{
                  padding: "0.5rem",
                  border: "1px solid #e2e8f0",
                  borderRadius: "4px",
                }}
              />
            </div>

            <div
              style={{
                display: "grid",
                gridTemplateColumns: "1fr 1fr",
                gap: "0.5rem",
                marginBottom: "0.5rem",
              }}
            >
              <select
                value={prompt.outputType}
                onChange={(e) => {
                  updatePrompt("outputType", e.target.value);
                  updatePrompt(
                    "outputFormat",
                    JSON.stringify(defaultSchema, null, 2)
                  );
                }}
                disabled={isInitialized}
                style={{
                  padding: "0.5rem",
                  border: "1px solid #e2e8f0",
                  borderRadius: "4px",
                  background: "white",
                }}
              >
                <option value="text">Text</option>
                <option value="json">JSON</option>
              </select>

              {prompt.outputType === "json" && (
                <textarea
                  placeholder="JSON output format (e.g., { 'name': 'string', 'age': 'number' })"
                  value={prompt.outputFormat}
                  onChange={(e) => updatePrompt("outputFormat", e.target.value)}
                  disabled={isInitialized}
                  autoComplete="off"
                  style={{
                    padding: "0.5rem",
                    border: "1px solid #e2e8f0",
                    borderRadius: "4px",
                    resize: "vertical",
                    minHeight: "60px",
                  }}
                />
              )}
            </div>
          </div>
        </div>

        <div style={{ marginBottom: "1rem" }}>
          <button
            className="button"
            onClick={handleInitialize}
            disabled={loading || isInitialized}
          >
            {loading
              ? "Initializing..."
              : isInitialized
                ? "✅ Initialized"
                : "1. Initialize"}
          </button>

          <button
            className="button"
            onClick={handleOpen}
            disabled={!isInitialized}
          >
            2. Open {presentationStyle === "modal" ? "Modal" : "Embed"}
          </button>

          <button
            className="button"
            onClick={handleInitializeAndOpen}
            disabled={loading}
            style={{
              background: "linear-gradient(135deg, #667eea 0%, #764ba2 100%)",
              border: "none",
              color: "white",
              fontWeight: "600",
            }}
          >
            {loading
              ? "🚀 Processing..."
              : `🚀 Initialize & Open ${presentationStyle === "modal" ? "Modal" : "Embed"}`}
          </button>

          <button
            className="button secondary"
            onClick={handleGetData}
            disabled={!isInitialized}
          >
            Get Data
          </button>

<<<<<<< HEAD
        <button className="button secondary" onClick={handleGetData}>
          Get Data
        </button>
=======
          <button
            className="button secondary"
            onClick={handleReset}
            style={{ marginLeft: "auto" }}
          >
            🔄 Reset
          </button>
        </div>
>>>>>>> e471053f

        {promptResults.length > 0 && (
          <div
            className="status-display success"
            style={{ marginBottom: "1rem" }}
          >
            <h4 style={{ marginBottom: "0.5rem" }}>
              📊 Collected Prompt Results:
            </h4>
            {promptResults.map((result, index) => (
              <div
                key={index}
                style={{
                  background: "rgba(255,255,255,0.5)",
                  padding: "0.5rem",
                  borderRadius: "4px",
                  marginBottom: "0.25rem",
                }}
              >
                <strong>{result.name}:</strong> {result.content}
              </div>
            ))}
          </div>
        )}

        <div
          style={{
            display: "flex",
            justifyContent: "space-between",
            alignItems: "center",
            marginBottom: "1rem",
          }}
        >
<<<<<<< HEAD
          <h4 style={{ marginBottom: "0.5rem" }}>
            📊 Collected Prompt Results:
          </h4>
          {promptResults.map((result, index) => (
            <div
              key={index}
              style={{
                background: "rgba(255,255,255,0.5)",
                padding: "0.5rem",
                borderRadius: "4px",
                marginBottom: "0.25rem",
              }}
            >
              <strong>{result.name}:</strong> {result.content}
            </div>
          ))}
=======
          <span style={{ fontWeight: 600 }}>Activity Log:</span>
          <button
            className="button secondary"
            onClick={clearLogs}
            style={{ padding: "0.5rem 1rem", fontSize: "0.875rem" }}
          >
            Clear
          </button>
>>>>>>> e471053f
        </div>

        <LogDisplay logs={logs} />
      </div>

      {/* Embed Container as separate example card */}
      {presentationStyle === "embed" && (
        <div className="example-card">
          <h3>📱 Embed Container</h3>
          <p>
            The Passage flow will be embedded in this container when you open
            it.
          </p>
          <div
            style={{
              display: "flex",
              justifyContent: "center",
              alignItems: "center",
              marginTop: "1rem",
            }}
          >
            <div>
              <div style={{ marginBottom: "0.5rem", textAlign: "center" }}>
                <label style={{ fontWeight: 600, color: "#2d3748" }}></label>
              </div>
              <div id="embed-container" className="embed-container"></div>
            </div>
          </div>
        </div>
      )}
    </>
  );
};

export default BasicExample;<|MERGE_RESOLUTION|>--- conflicted
+++ resolved
@@ -170,11 +170,7 @@
         },
         onPromptComplete: (promptResponse: PassagePromptResponse) => {
           addLog(
-<<<<<<< HEAD
             `🎯 Modal prompt: ${promptResponse.name} = ${promptResponse.content}`,
-=======
-            `🎯 ${presentationStyle} prompt: ${promptResponse.name} = ${promptResponse.content}`,
->>>>>>> e471053f
             "success"
           );
           setPromptResults((prev) => [...prev, promptResponse]);
@@ -274,11 +270,7 @@
         },
         onPromptComplete: (promptResponse: PassagePromptResponse) => {
           addLog(
-<<<<<<< HEAD
             `🎯 Modal prompt: ${promptResponse.name} = ${promptResponse.content}`,
-=======
-            `🎯 ${presentationStyle} prompt: ${promptResponse.name} = ${promptResponse.content}`,
->>>>>>> e471053f
             "success"
           );
           setPromptResults((prev) => [...prev, promptResponse]);
@@ -532,19 +524,10 @@
               : `🚀 Initialize & Open ${presentationStyle === "modal" ? "Modal" : "Embed"}`}
           </button>
 
-          <button
-            className="button secondary"
-            onClick={handleGetData}
-            disabled={!isInitialized}
-          >
-            Get Data
-          </button>
-
-<<<<<<< HEAD
         <button className="button secondary" onClick={handleGetData}>
           Get Data
         </button>
-=======
+
           <button
             className="button secondary"
             onClick={handleReset}
@@ -553,7 +536,6 @@
             🔄 Reset
           </button>
         </div>
->>>>>>> e471053f
 
         {promptResults.length > 0 && (
           <div
@@ -587,24 +569,6 @@
             marginBottom: "1rem",
           }}
         >
-<<<<<<< HEAD
-          <h4 style={{ marginBottom: "0.5rem" }}>
-            📊 Collected Prompt Results:
-          </h4>
-          {promptResults.map((result, index) => (
-            <div
-              key={index}
-              style={{
-                background: "rgba(255,255,255,0.5)",
-                padding: "0.5rem",
-                borderRadius: "4px",
-                marginBottom: "0.25rem",
-              }}
-            >
-              <strong>{result.name}:</strong> {result.content}
-            </div>
-          ))}
-=======
           <span style={{ fontWeight: 600 }}>Activity Log:</span>
           <button
             className="button secondary"
@@ -613,7 +577,6 @@
           >
             Clear
           </button>
->>>>>>> e471053f
         </div>
 
         <LogDisplay logs={logs} />
